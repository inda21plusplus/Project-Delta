[package]
name = "ide"
version = "0.1.0"
edition = "2021"

# See more keys and their definitions at https://doc.rust-lang.org/cargo/reference/manifest.html

[dependencies]
game-engine = { path = "../game-engine" }
common = { path = "../common" }
env_logger = "0.9.0"
image = "0.24.1"
log = "0.4.14"
<<<<<<< HEAD
vek = "0.15.6"
rand = "0.8"
=======
thiserror = "1.0"
raw-window-handle = "0.4"
anyhow = "1.0"
egui = "0.17"
egui-winit = "0.17"
rand = "0.8.5"
>>>>>>> ad5b9d60

[dependencies.winit]
version = "0.26"
default-features = false
features = ["x11"]<|MERGE_RESOLUTION|>--- conflicted
+++ resolved
@@ -11,17 +11,12 @@
 env_logger = "0.9.0"
 image = "0.24.1"
 log = "0.4.14"
-<<<<<<< HEAD
-vek = "0.15.6"
-rand = "0.8"
-=======
 thiserror = "1.0"
 raw-window-handle = "0.4"
 anyhow = "1.0"
 egui = "0.17"
 egui-winit = "0.17"
 rand = "0.8.5"
->>>>>>> ad5b9d60
 
 [dependencies.winit]
 version = "0.26"
