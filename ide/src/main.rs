use camera_controller::CameraController;
use game_engine::{renderer::Transform, Context};

use winit::{
    dpi::LogicalPosition,
    event::{Event, KeyboardInput, WindowEvent},
    event_loop::{ControlFlow, EventLoop},
    window::{Icon, WindowBuilder},
};

//use image;
use env_logger;
use vek::quaternion::repr_c::Quaternion;
use vek::vec::repr_c::Vec3;

mod camera_controller;
mod im;

const SPACE_BETWEEN: f32 = 3.0;
const NUM_INSTANCES_PER_ROW: u32 = 4;

fn update(start: std::time::Instant, dt: f32, objects: &mut Vec<Transform>) {
    let offset = start.elapsed().as_secs_f32().sin();
    for obj in objects {
<<<<<<< HEAD
        obj.position.y += offset / 50.0
=======
        obj.position.y += dt*offset;
>>>>>>> 6ed1284c
    }
}

fn main() {
    env_logger::init();

<<<<<<< HEAD
    //let icon_vec: Vec<u8> = vec![0, 255, 0, 0, 0, 255, 0, 0, 0, 255, 0, 0, 0, 255, 0, 0];
    let (img_width, img_height, img_vec) = im::get_logo("icon.ppm".to_string());
=======
    let (img_width,img_height,img_vec) = im::get_logo("icon.ppm".to_string()).unwrap();
>>>>>>> 6ed1284c
    let icon = Icon::from_rgba(img_vec, img_width, img_height).unwrap();

    let event_loop = EventLoop::new();
    let window = WindowBuilder::new()
        .with_window_icon(Some(icon))
        .build(&event_loop)
        .unwrap();

    window.set_cursor_visible(false);
    match window.set_cursor_grab(true) {
        Ok(_) => (),
        Err(e) => eprint!("{:?}", e),
    }

    let size = window.inner_size();

    let mut context = Context::new(&window, (size.width, size.height));
    let model = context.renderer.load_model("./res/Cube.obj").unwrap();
    let model_pawn = context.renderer.load_model("./res/ball.obj").unwrap();
    let start = std::time::Instant::now();

    let mut camera_controller = CameraController::new(
        0.2,
        0.01,
        Vec3::new(-15.0, 10.0, 0.0),
        Vec3::new(-35.0f32.to_radians(), 90.0f32.to_radians(), 0.0),
    );

    let mut instances = (0..NUM_INSTANCES_PER_ROW)
        .flat_map(|z| {
            (0..NUM_INSTANCES_PER_ROW).map(move |x| {
                let x = SPACE_BETWEEN * (x as f32 - NUM_INSTANCES_PER_ROW as f32 / 2.0);
                let z = SPACE_BETWEEN * (z as f32 - NUM_INSTANCES_PER_ROW as f32 / 2.0);

                let position = Vec3 { x, y: 0.0, z };

                let rotation = if position == Vec3::zero() {
                    Quaternion::rotation_3d(0.0, Vec3::unit_z())
                } else {
                    Quaternion::rotation_3d(std::f32::consts::FRAC_PI_4, position.normalized())
                };

                Transform {
                    position,
                    rotation,
                    scale: Vec3::new(1.0, 1.0, 1.0),
                }
            })
        })
        .collect::<Vec<_>>();

    let mut allow_camera_update = true;
    let mut last_frame = std::time::Instant::now();
    event_loop.run(move |event, _, control_flow| {
        *control_flow = ControlFlow::Poll;
        match event {
            Event::DeviceEvent {
                device_id: _,
                event,
            } => {
                if allow_camera_update {
                    camera_controller.process_device_events(&event);
                }
            }

            Event::WindowEvent {
                event: WindowEvent::CloseRequested,
                window_id,
            } if window_id == window.id() => *control_flow = ControlFlow::Exit,
            Event::WindowEvent {
                event: WindowEvent::Resized(winit::dpi::PhysicalSize { width, height }),
                window_id,
            } if window_id == window.id() => context
                .renderer
                .resize(game_engine::renderer::PhysicalSize { width, height }),

            Event::WindowEvent {
                window_id: _,
                event,
            } => {
                camera_controller.process_window_events(&event);
                match event {
                    WindowEvent::KeyboardInput {
                        input:
                            KeyboardInput {
                                virtual_keycode: Some(keycode),
                                ..
                            },
                        ..
                    } => match keycode {
                        winit::event::VirtualKeyCode::Q => {
                            allow_camera_update = false;
                            window.set_cursor_visible(true);
                            match window.set_cursor_grab(false) {
                                Ok(_) => (),
                                Err(e) => eprintln!("{:?}", e),
                            }
                            match window.set_cursor_position(LogicalPosition::new(
                                size.width / 2,
                                size.height / 2,
                            )) {
                                Ok(_) => (),
                                Err(e) => eprintln!("{:?}", e),
                            }
                        }
                        winit::event::VirtualKeyCode::E => {
                            match window.set_cursor_position(LogicalPosition::new(
                                size.width / 2,
                                size.height / 2,
                            )) {
                                Ok(_) => (),
                                Err(e) => eprintln!("{:?}", e),
                            }
                            allow_camera_update = true;
                            window.set_cursor_visible(false);
                            match window.set_cursor_grab(true) {
                                Ok(_) => (),
                                Err(e) => eprintln!("{:?}", e),
                            }
                        }
                        _ => (),
                    },
                    _ => (),
                }
            }

            Event::MainEventsCleared => window.request_redraw(),
            Event::RedrawRequested(_) => {
                if allow_camera_update {
                    camera_controller.update_camera(&mut context.renderer.camera);
                }
                let dt = last_frame.elapsed().as_secs_f32();
                last_frame = std::time::Instant::now();
                let _frame_rate = 1.0 / dt; // TODO render on screen

                update(start, dt, &mut instances);

                context.renderer.update_camera();

                context
                    .renderer
                    .update_instances(&[(model, &instances[..8]), (model_pawn, &instances[8..])]);
                context
                    .renderer
                    .render([0.229, 0.507, 0.921, 1.0])
                    .expect("render error");
            }

            _ => (),
        }
    });
}<|MERGE_RESOLUTION|>--- conflicted
+++ resolved
@@ -22,23 +22,14 @@
 fn update(start: std::time::Instant, dt: f32, objects: &mut Vec<Transform>) {
     let offset = start.elapsed().as_secs_f32().sin();
     for obj in objects {
-<<<<<<< HEAD
-        obj.position.y += offset / 50.0
-=======
-        obj.position.y += dt*offset;
->>>>>>> 6ed1284c
+        obj.position.y += offset * 2.0 * dt
     }
 }
 
 fn main() {
     env_logger::init();
 
-<<<<<<< HEAD
-    //let icon_vec: Vec<u8> = vec![0, 255, 0, 0, 0, 255, 0, 0, 0, 255, 0, 0, 0, 255, 0, 0];
-    let (img_width, img_height, img_vec) = im::get_logo("icon.ppm".to_string());
-=======
-    let (img_width,img_height,img_vec) = im::get_logo("icon.ppm".to_string()).unwrap();
->>>>>>> 6ed1284c
+    let (img_width, img_height, img_vec) = im::get_logo("icon.ppm".to_string()).unwrap();
     let icon = Icon::from_rgba(img_vec, img_width, img_height).unwrap();
 
     let event_loop = EventLoop::new();
