--- conflicted
+++ resolved
@@ -1034,11 +1034,7 @@
         }
         {
             let mut render_pass = encoder.begin_render_pass(&wgpu::RenderPassDescriptor {
-<<<<<<< HEAD
-                label: Some("Render Pass"),
-=======
                 label: Some("Line Render Pass"),
->>>>>>> 3002e57e
                 color_attachments: &[wgpu::RenderPassColorAttachment {
                     view: &render_target,
                     resolve_target: None,
@@ -1056,18 +1052,11 @@
                     stencil_ops: None,
                 }),
             });
-<<<<<<< HEAD
-            render_pass.set_pipeline(&self.line_render_pipeline);
-            render_pass.set_vertex_buffer(0, self.line_vertex_buffer.slice(..));
-            render_pass.set_bind_group(0, &self.camera_bind_group, &[]);
-            render_pass.draw(0..lines.len() as u32, 0..1);
-=======
 
             render_pass.set_pipeline(&self.line_render_pipeline);
             render_pass.set_vertex_buffer(0, self.line_vertex_buffer.slice(..));
             render_pass.set_bind_group(0, &self.camera_bind_group, &[]);
             render_pass.draw(0..lines.len() as u32 * 2, 0..1);
->>>>>>> 3002e57e
         }
         queue.submit(std::iter::once(encoder.finish()));
 
