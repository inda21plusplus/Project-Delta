--- conflicted
+++ resolved
@@ -2,16 +2,12 @@
 
 resolver = "2"
 
-<<<<<<< HEAD
-members = ["examples/runtime", "examples/game", "game-engine", "ecs", "rendering", "common"]
-=======
 members = [
     "common",
     "ecs",
     "game-engine",
     "physics",
     "rendering",
-
+    "examples/game",
     "examples/runtime",
-]
->>>>>>> 519dde44
+]