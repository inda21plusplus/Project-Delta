name: Continuous integration

on: [pull_request]

env:
  CARGO_TERM_COLOR: always

jobs:
  check:
    name: Check
    runs-on: ubuntu-latest
    steps:
      - name: Checkout sources
        uses: actions/checkout@v2

      - name: Install Stable Toolchain
        uses: actions-rs/toolchain@v1
        with:
          profile: minimal
          toolchain: stable
          override: true

      - name: Check IDE
        working-directory: ./ide
        run: cargo check --verbose

      - name: Check Engine
        working-directory: ./game-engine
        run: cargo check --verbose

      - name: Check ECS
        working-directory: ./ecs
        run: cargo check --verbose

  build:
    name: Build
    runs-on: ubuntu-latest
    steps:
      - name: Checkout sources
        uses: actions/checkout@v2

      - name: Install Stable Toolchain
        uses: actions-rs/toolchain@v1
        with:
          profile: minimal
          toolchain: stable
          override: true

      - name: Build IDE
        working-directory: ./ide
        run: cargo build --verbose

      - name: Build Engine
        working-directory: ./game-engine
        run: cargo build --verbose

      - name: Build ECS
        working-directory: ./ecs
        run: cargo build --verbose

  test:
    name: Test Suite
    runs-on: ubuntu-latest
    steps:
      - name: Checkout sources
        uses: actions/checkout@v2

      - name: Install Stable Toolchain
        uses: actions-rs/toolchain@v1
        with:
          profile: minimal
          toolchain: stable
          override: true

      - name: Test IDE
        working-directory: ./ide
        run: cargo test --verbose

      - name: Test Engine
        working-directory: ./game-engine
        run: cargo test --verbose

      - name: Test ECS
        working-directory: ./ecs
        run: cargo test --verbose

  clippy:
    name: Clippy
    runs-on: ubuntu-latest
    steps:
      - name: Checkout sources
        uses: actions/checkout@v2

      - name: Install Stable Toolchain
        uses: actions-rs/toolchain@v1
        with:
          profile: minimal
          toolchain: stable
          override: true
          components: clippy

      - name: Clippy IDE
        working-directory: ./ide
        run: |
          cargo clippy
        # cargo clippy -- -D warnings # This line will interpet Warnings as errors

      - name: Clippy Engine
        working-directory: ./game-engine
        run: |
          cargo clippy
        # cargo clippy -- -D warnings # This line will interpet Warnings as errors

<<<<<<< HEAD
      - name: Clippy ECS
        working-directory: ./ecs
        run: |
          rustup component add clippy
          cargo clippy
        # cargo clippy -- -D warnings # This line will interpet Warnings as errors
=======
  format:
    name: Check code formatting
    runs-on: ubuntu-latest
    steps:
      - name: Checkout sources
        uses: actions/checkout@v2

      - name: Install Stable Toolchain
        uses: actions-rs/toolchain@v1
        with:
          profile: minimal
          toolchain: stable
          override: true
          components: rustfmt

      - name: Check IDE formatting
        working-directory: ./ide
        run: cargo fmt --check

      - name: Check Engine formatting
        working-directory: ./game-engine
        run: cargo fmt --check
>>>>>>> c0ac85d6
<|MERGE_RESOLUTION|>--- conflicted
+++ resolved
@@ -101,24 +101,16 @@
 
       - name: Clippy IDE
         working-directory: ./ide
-        run: |
-          cargo clippy
-        # cargo clippy -- -D warnings # This line will interpet Warnings as errors
+        run: cargo clippy # -- -D warnings
 
       - name: Clippy Engine
         working-directory: ./game-engine
-        run: |
-          cargo clippy
-        # cargo clippy -- -D warnings # This line will interpet Warnings as errors
+        run: cargo clippy # -- -D warnings
 
-<<<<<<< HEAD
       - name: Clippy ECS
         working-directory: ./ecs
-        run: |
-          rustup component add clippy
-          cargo clippy
-        # cargo clippy -- -D warnings # This line will interpet Warnings as errors
-=======
+        run: cargo clippy # -- -D warnings
+
   format:
     name: Check code formatting
     runs-on: ubuntu-latest
@@ -141,4 +133,7 @@
       - name: Check Engine formatting
         working-directory: ./game-engine
         run: cargo fmt --check
->>>>>>> c0ac85d6
+
+      - name: Check ECS formatting
+        working-directory: ./ecs
+        run: cargo fmt --check