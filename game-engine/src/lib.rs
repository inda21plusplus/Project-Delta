--- conflicted
+++ resolved
@@ -1,11 +1,5 @@
-<<<<<<< HEAD
-pub mod context;
+mod context;
 pub mod physics;
-pub mod renderer;
-pub use context::Context;
-=======
-mod context;
->>>>>>> ad5b9d60
 
 pub use rendering;
 
