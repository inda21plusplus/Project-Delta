--- conflicted
+++ resolved
@@ -98,7 +98,6 @@
         Iter::new(self)
     }
 
-<<<<<<< HEAD
     /// Creates an iterator over all currently alive entities, yielding all possible pairs of
     /// entities. If `(A, B)` is yielded, then `(B, A)` is not.
     ///
@@ -109,8 +108,6 @@
         IterCombinations::new(self)
     }
 
-=======
->>>>>>> 3fa2cb7d
     fn create_new_id(&self) -> EntityId {
         let mut g = self.generations.borrow_mut();
         let id = g
