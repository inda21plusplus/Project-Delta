#![deny(warnings)]

mod commands;
pub mod component;
mod entity;
mod error;
#[macro_use]
mod query;
mod world;

pub use commands::{CommandBuffer, Commands};
pub use entity::{Entities, Entity};
pub use error::BorrowMutError;
pub use query::{as_mut_lt, as_ref_lt, ComponentQuery, Query};
pub use world::World;

#[cfg(test)]
mod tests {
    use std::{
        alloc::Layout,
        any,
        cell::Cell,
        collections::{HashMap, HashSet},
        mem, ptr,
        rc::Rc,
        time::{Duration, Instant},
    };

    use crate::component::{ComponentRegistry, Storage, StorageType};

    use super::*;

    #[test]
    fn component_registry() {
        struct A(u8);
        struct B(&'static str);
        struct C(u16);

        let mut reg = ComponentRegistry::default();
        let a_id = reg.register::<A>();
        let b_id = reg.register::<B>();

        assert_eq!(any::type_name::<A>(), reg[a_id].info.name());
        assert_eq!(any::type_name::<B>(), reg[b_id].info.name());

        assert_eq!(Some(&reg[a_id].info), reg.component::<A>().map(|c| &c.info));
        assert_eq!(Some(&reg[b_id].info), reg.component::<B>().map(|c| &c.info));
        assert!(reg.component::<C>().is_none());

        assert_eq!(Some(a_id), reg.id::<A>());
        assert_eq!(Some(b_id), reg.id::<B>());
        assert_eq!(None, reg.id::<C>());
    }

    #[test]
    fn entities() {
        let mut entities = Entities::default();
        let _resource_holder = entities.spawn(); // NOTE: the first entity is always the resource
                                                 // holder in a `World` and `Entities::iter*` takes
                                                 // this into account.
        let a = entities.spawn();
        assert!(entities.exists(a));
        assert!(entities.despawn(a));

        let b = entities.spawn();
        assert!(entities.exists(b));
        assert!(!entities.exists(a));
        assert_ne!(a, b);

        let c = entities.spawn();
        let d = entities.spawn();
        assert!(!entities.exists(a));
        assert!(entities.exists(b));
        assert!(entities.exists(c));
        assert!(entities.exists(d));

        assert!(entities.despawn(c));

        assert!(!entities.exists(a));
        assert!(entities.exists(b));
        assert!(!entities.exists(c));
        assert!(entities.exists(d));

        let e = entities.spawn();

        assert!(!entities.exists(a));
        assert!(entities.exists(b));
        assert!(!entities.exists(c));
        assert!(entities.exists(d));
        assert!(entities.exists(e));

        assert_eq!(
            [b, d, e].into_iter().collect::<HashSet<Entity>>(),
            entities.iter().collect::<HashSet<Entity>>()
        );

        let arr = [a, b, c, d, e];
        let iter = arr.iter().enumerate();
        for (i, x) in iter.clone() {
            for (j, y) in iter.clone() {
                assert!((x == y) == (i == j));
            }
        }
    }

    #[test]
    fn vec_storage() {
        let counter = Rc::new(Cell::new(0));

        unsafe fn drop_counter(counter: *mut u8) {
            ptr::drop_in_place(counter as *mut Counter)
        }

        {
            let mut storage = unsafe {
                Storage::new(
                    StorageType::VecStorage,
                    Layout::new::<Counter>(),
                    drop_counter,
                )
            };
            let entities = Entities::default();
            let es: Vec<_> = (0..100).map(|_| entities.spawn()).collect();
            for i in (0..100).step_by(2) {
                assert_eq!(i / 2, counter.get());
                unsafe {
                    storage.set(
                        entities.id(es[i]).unwrap() as usize,
                        Counter::new(counter.clone()),
                    );
                }
            }
            assert_eq!(50, counter.get());
            for &e in &es[..50] {
                let index = entities.id(e).unwrap() as usize;
                assert!(
                    unsafe { storage.set(index, Counter::new(counter.clone())) }
                        == (index % 2 == 1)
                );
            }
            assert_eq!(75, counter.get());
            for &e in &es[50..] {
                let index = entities.id(e).unwrap() as usize;
                unsafe {
                    let c: Option<Counter> = storage.remove(index);
                    if index % 2 == 0 {
                        assert!(c.is_some());
                    } else {
                        assert!(c.is_none());
                    }
                }
            }
            assert_eq!(50, counter.get());
        }
        assert_eq!(0, counter.get());
    }

    #[test]
    fn world() {
        let mut world = World::default();

        #[derive(Debug, PartialEq)]
        struct Position {
            x: f32,
            y: f32,
            z: f32,
        }
        struct Health(u8);
        #[derive(Debug, PartialEq)]
        enum Rarity {
            Common,
            Rare,
        }

        let player = world.spawn();
        world.add(
            player,
            Position {
                x: 0.,
                y: 0.,
                z: 0.,
            },
        );
        world.add(player, Health(100));

        assert_eq!(
            Some(&Position {
                x: 0.,
                y: 0.,
                z: 0.
            }),
            world.get::<Position>(player)
        );

        assert!(world.get_mut::<Rarity>(player).is_none());

        let common_sword = world.spawn();
        world.add(
            common_sword,
            Position {
                x: 1.,
                y: 0.,
                z: 1.,
            },
        );
        world.add(common_sword, Rarity::Common);

        assert!(world.get_mut::<Rarity>(player).is_none());

        let rare_sword = world.spawn();
        world.add(
            rare_sword,
            Position {
                x: 1.,
                y: 1.,
                z: 1.,
            },
        );
        world.add(rare_sword, Rarity::Rare);

        assert!(world.get_mut::<Rarity>(player).is_none());

        assert_eq!(Some(&Rarity::Common), world.get::<Rarity>(common_sword));
        assert_eq!(Some(&Rarity::Rare), world.get::<Rarity>(rare_sword));

        assert_eq!(
            Some(&Position {
                x: 0.,
                y: 0.,
                z: 0.
            }),
            world.get::<Position>(player)
        );

        world.despawn(player);

        world.get_mut::<Position>(rare_sword).unwrap().x += 1.;

        assert_eq!(
            Some(&Position {
                x: 2.,
                y: 1.,
                z: 1.
            }),
            world.get::<Position>(rare_sword)
        );
    }

    #[test]
    fn world2() {
        let mut world = World::default();

        #[derive(Debug, PartialEq, Clone, Copy)]
        struct Health(u8);
        #[derive(Debug, PartialEq, Clone, Copy)]
        struct Hunger(u8);

        let player1 = world.spawn();
        world.add(player1, Health(100));
        world.add(player1, Hunger(20));
        assert_eq!(Some(Hunger(20)), world.remove(player1));
        assert_eq!(None, world.remove::<Hunger>(player1));
        world.despawn(player1);

        let player2 = world.spawn();
        world.add(player2, Health(50));
        assert!(world.get::<Health>(player1).is_none());
        assert_eq!(Some(Health(50)), world.get::<Health>(player2).copied());
    }

    #[test]
    fn zero_sized_components() {
        let mut world = World::default();

        struct Marker;

        let e1 = world.spawn();
        world.add(e1, Marker);
        let e2 = world.spawn();
        let e3 = world.spawn();
        world.add(e3, Marker);
        let e4 = world.spawn();

        assert!(world.get::<Marker>(e1).is_some());
        assert!(world.get::<Marker>(e2).is_none());
        assert!(world.get::<Marker>(e3).is_some());
        assert!(world.get::<Marker>(e4).is_none());

        world.remove::<Marker>(e1);

        assert!(world.get::<Marker>(e1).is_none());
        assert!(world.get::<Marker>(e2).is_none());
        assert!(world.get::<Marker>(e3).is_some());
        assert!(world.get::<Marker>(e4).is_none());

        world.add::<Marker>(e2, Marker);

        assert!(world.get::<Marker>(e1).is_none());
        assert!(world.get::<Marker>(e2).is_some());
        assert!(world.get::<Marker>(e3).is_some());
        assert!(world.get::<Marker>(e4).is_none());

        world.add::<Marker>(e2, Marker);

        assert!(world.get::<Marker>(e1).is_none());
        assert!(world.get::<Marker>(e2).is_some());
        assert!(world.get::<Marker>(e3).is_some());
        assert!(world.get::<Marker>(e4).is_none());
    }

    #[test]
    fn validate_empty_query() {
        assert!(Query::new(vec![]).is_ok());
    }

    #[test]
    fn validate_multiple_const_query() {
        let mut comp_reg = ComponentRegistry::default();
        struct A;
        struct B;
        let a = comp_reg.register::<A>();
        let b = comp_reg.register::<B>();
        let q = Query::new(vec![
            ComponentQuery {
                id: a,
                mutable: true,
            },
            ComponentQuery {
                id: b,
                mutable: false,
            },
            ComponentQuery {
                id: b,
                mutable: false,
            },
        ]);
        assert!(q.is_ok(), "{:?}; a={:?}, b={:?}", q, a, b);
    }

    #[test]
    fn validate_multiple_mutable_query() {
        let mut comp_reg = ComponentRegistry::default();
        struct A;
        struct B;
        let a = comp_reg.register::<A>();
        let b = comp_reg.register::<B>();
        assert_eq!(
            Err(BorrowMutError::new(b)),
            Query::new(vec![
                ComponentQuery {
                    id: a,
                    mutable: false,
                },
                ComponentQuery {
                    id: b,
                    mutable: true,
                },
                ComponentQuery {
                    id: b,
                    mutable: false,
                }
            ])
        );
    }

    #[test]
    fn read_and_write_using_query() {
        let mut world = World::default();
        let a = world.spawn();
        world.add(a, 0usize);
        let b = world.spawn();
        world.add(b, 1usize);
        world.add(b, 2f32);
        let usize_id = world.component_registry().id::<usize>().unwrap();
        let f32_id = world.component_registry().id::<f32>().unwrap();

        let usize_query = Query::new(vec![ComponentQuery {
            id: usize_id,
            mutable: false,
        }])
        .unwrap();
        let both_query = Query::new(vec![
            ComponentQuery {
                id: usize_id,
                mutable: true,
            },
            ComponentQuery {
                id: f32_id,
                mutable: false,
            },
        ])
        .unwrap();
        {
            let mut res = world.query(&usize_query);
            assert_eq!(*unsafe { res.get(a)[0].cast::<usize>().as_ref() }, 0);
            assert_eq!(*unsafe { res.get(b)[0].cast::<usize>().as_ref() }, 1);
        }
        {
            let mut res = world.query(&both_query);
            assert!(unsafe { res.try_get(a) }.is_none());
            let (int, float) = unsafe {
                if let [int, float] = res.get(b)[..] {
                    (int.cast::<usize>().as_mut(), float.cast::<f32>().as_ref())
                } else {
                    panic!()
                }
            };
            *int += 2;
            assert_eq!(2., *float);
        }
        {
            let mut res = world.query(&usize_query);
            assert_eq!(*unsafe { res.get(a)[0].cast::<usize>().as_ref() }, 0);
            assert_eq!(*unsafe { res.get(b)[0].cast::<usize>().as_ref() }, 3);
        }
    }

    #[test]
    fn multiple_queries_at_the_same_time() {
        let mut world = World::default();
        struct Name(String);
        struct Health(u8);
        let chungus = world.spawn();
        world.add(chungus, Name("Big chungus".into()));
        world.add(chungus, Health(200));
        let ant = world.spawn();
        world.add(ant, Name("Mr. Ant".into()));
        world.add(ant, Health(8));

        let name_query = Query::new(vec![ComponentQuery {
            id: world.component_registry().id::<Name>().unwrap(),
            mutable: false,
        }])
        .unwrap();
        let mut_name_query = Query::new(vec![ComponentQuery {
            id: world.component_registry().id::<Name>().unwrap(),
            mutable: true,
        }])
        .unwrap();
        let health_query = Query::new(vec![ComponentQuery {
            id: world.component_registry().id::<Health>().unwrap(),
            mutable: true,
        }])
        .unwrap();
        let r1 = world.query(&name_query);
        let r2 = world.query(&name_query);
        let r3 = world.query(&health_query);
        mem::drop(r1);
        mem::drop(r2);
        let r4 = world.query(&mut_name_query);
        mem::drop(r3);
        mem::drop(r4);

        let r5 = world.query(&name_query);
        let r6 = world.query(&name_query);
        assert_eq!(
            BorrowMutError::new(world.component_registry().id::<Name>().unwrap()),
            world.try_query(&mut_name_query).unwrap_err()
        );
        mem::drop(r6);
        assert_eq!(
            BorrowMutError::new(world.component_registry().id::<Name>().unwrap()),
            world.try_query(&mut_name_query).unwrap_err()
        );
        mem::drop(r5);
        assert!(world.try_query(&mut_name_query).is_ok());
    }

    #[test]
    fn mutable_queries_must_be_exclusive() {
        let mut world = World::default();
        struct Name(String);
        struct Health(u8);
        let name_id = world.component_registry_mut().register::<Name>();
        let health_id = world.component_registry_mut().register::<Health>();

        let q1 = Query::new(vec![
            ComponentQuery {
                id: name_id,
                mutable: true,
            },
            ComponentQuery {
                id: health_id,
                mutable: false,
            },
        ])
        .unwrap();
        let q2 = Query::new(vec![ComponentQuery {
            id: health_id,
            mutable: true,
        }])
        .unwrap();

        let r = world.query(&q1);
        assert_eq!(
            BorrowMutError::new(name_id),
            world.try_query(&q1).unwrap_err(),
        );
        mem::drop(r);

        let r = world.query(&q2);
        assert_eq!(
            BorrowMutError::new(health_id),
            world.try_query(&q1).unwrap_err(),
        );
        mem::drop(r);

        let r = world.query(&q1);
        assert_eq!(
            BorrowMutError::new(health_id),
            world.try_query(&q2).unwrap_err(),
        );
        mem::drop(r);
    }

    #[test]
    fn type_safe_macros() {
        let mut world = World::default();
        struct Name(String);
        struct Speed(f32);
        let sanic = world.spawn();
        world.add(sanic, Name("Sanic".into()));
        world.add(sanic, Speed(100.0));
        let mario = world.spawn();
        world.add(mario, Name("Mario".into()));
        world.add(mario, Speed(200.0)); // copilot thinks mario is faster than sanic

        query_iter!(world, (name: Name, speed: mut Speed) => {
            match name.0.as_ref() {
                "Mario" => assert_eq!(speed.0, 200.0),
                "Sanic" => {
                    assert_eq!(speed.0, 100.0);
                    speed.0 = 300.0; // copilot thinks he's faster than mario
                }
                _ => panic!("Unexpected name"),
            }
        });

        query_iter!(world, (entity: Entity, name: Name, speed: Speed) => {
            match name.0.as_ref() {
                "Mario" => {
                    assert_eq!(entity, mario);
                    assert_eq!(speed.0, 200.0)
                }
                "Sanic" => {
                    assert_eq!(entity, sanic);
                    assert_eq!(speed.0, 300.0);
                }
                _ => panic!("Unexpected name"),
            }
        });

        let mut found_sanic = false;
        let mut found_mario = false;
        query_iter!(world, (entity: Entity) => {
            if found_sanic {
                assert_eq!(entity, mario);
                found_mario = true;
            } else {
                assert_eq!(entity, sanic);
                found_sanic = true;
            }
        });
        assert!(found_sanic && found_mario);
    }

    #[test]
    fn iterate_over_query() {
        let mut world = World::default();
        struct Position(f32);
        struct Velocity(f32);
        let pos_id = world.component_registry_mut().register::<Position>();
        let vel_id = world.component_registry_mut().register::<Velocity>();

        for i in 0..1000 {
            let entity = world.spawn();
            world.add(entity, Position(i as f32));
            world.add(entity, Velocity(1.5));
        }

        let q = Query::new(vec![
            ComponentQuery {
                id: pos_id,
                mutable: true,
            },
            ComponentQuery {
                id: vel_id,
                mutable: false,
            },
        ])
        .unwrap();
        let mut q = world.query(&q);
        for (pos, vel) in unsafe {
            q.iter().map(|(_e, comps)| {
                if let [pos, vel] = comps[..] {
                    (
                        pos.cast::<Position>().as_mut(),
                        vel.cast::<Velocity>().as_ref(),
                    )
                } else {
                    panic!();
                }
            })
        } {
            pos.0 += vel.0;
        }
        mem::drop(q);

        let q = Query::new(vec![ComponentQuery {
            id: pos_id,
            mutable: false,
        }])
        .unwrap();
        let mut q = world.query(&q);
        for (i, pos) in unsafe {
            q.iter()
                .map(|(_e, comps)| {
                    if let [pos] = comps[..] {
                        pos.cast::<Position>().as_ref()
                    } else {
                        panic!();
                    }
                })
                .enumerate()
        } {
            assert_eq!(i as f32 + 1.5, pos.0);
        }
    }

    #[test]
    fn resources() {
        let mut world = World::default();
        struct Time {
            now: Instant,
            dt: Duration,
        }
        struct Gravity {
            accel_x: f32,
            accel_y: f32,
        }
        world.add_resource(Time {
            now: Instant::now(),
            dt: Duration::from_millis(16),
        });
        world.add_resource(Gravity {
            accel_x: 0.,
            accel_y: -9.818,
        });

        assert_eq!(16_000, world.resource::<Time>().unwrap().dt.as_micros());
        assert_eq!(0., world.resource::<Gravity>().unwrap().accel_x);
        assert_eq!(-9.818, world.resource::<Gravity>().unwrap().accel_y);

        let time = world.resource_mut::<Time>().unwrap();
        let now = Instant::now();
        time.dt = Duration::from_millis(15);
        time.now = now;

        let dt = world.resource::<Time>().unwrap().dt.as_micros();
        assert_eq!(15_000, dt);
    }

    #[test]
    #[should_panic]
    fn borrowing_borrowed_component_panics() {
        let mut world = World::default();
        let id = world.component_registry_mut().register::<usize>();
        let entity = world.spawn();

        let q = Query::new(vec![ComponentQuery { id, mutable: true }]).unwrap();
        // This creates a mutable borrow on `usize`s
        let q = world.query(&q);
        // And this another one
        world.get::<usize>(entity);
        // While the first borrow still exists
        mem::drop(q);
    }

    #[test]
    fn command_buffer_despawn_entities() {
        struct Health(u8);

        let mut world = World::default();
        let a = world.spawn();
        world.add(a, Health(100));
        let b = world.spawn();
        world.add(b, Health(10));
        let c = world.spawn();
        world.add(c, Health(100));
        let d = world.spawn();
        world.add(d, Health(10));

        let mut command_buffer = CommandBuffer::new();
        let mut commands = Commands::new(&mut command_buffer, world.entities());
        query_iter!(world, (entity: Entity, health: mut Health) => {
            health.0 -= 10;
            if health.0 == 0 {
                commands.despawn(entity);
            }
        });
        assert!(world.entities().exists(a));
        assert!(world.entities().exists(b));
        assert!(world.entities().exists(c));
        assert!(world.entities().exists(d));
        command_buffer.apply(&mut world);
        assert!(world.entities().exists(a));
        assert!(!world.entities().exists(b));
        assert!(world.entities().exists(c));
        assert!(!world.entities().exists(d));
    }

    #[test]
    fn add_component_to_old_entity_through_commands() {
        let mut world = World::default();
        let e1 = world.spawn();
        let e2 = world.spawn();
        let counter = Rc::new(Cell::new(0));
        let mut command_buffer = CommandBuffer::new();
        let mut commands = Commands::new(&mut command_buffer, world.entities());

        commands.add(e1, Counter::named(counter.clone(), "a"));
        assert_eq!(counter.get(), 1);
        commands.add(e1, Counter::named(counter.clone(), "b"));
        assert_eq!(counter.get(), 2);
        commands.add(e2, Counter::named(counter.clone(), "c"));
        assert_eq!(counter.get(), 3);
        commands.despawn(e2);
        assert_eq!(counter.get(), 3);
        command_buffer.apply(&mut world);
        assert_eq!(counter.get(), 1);
    }

    #[test]
    fn add_component_to_newly_created_entity_through_commands() {
        let mut world = World::default();
        let counter = Rc::new(Cell::new(0));
        let mut command_buffer = CommandBuffer::new();
        let mut commands = Commands::new(&mut command_buffer, world.entities());

        let e1 = commands.spawn();
        commands.add(e1, Counter::named(counter.clone(), "a"));
        assert_eq!(counter.get(), 1);
        commands.add(e1, Counter::named(counter.clone(), "b"));
        assert_eq!(counter.get(), 2);

        let e2 = commands.spawn();
        commands.add(e2, Counter::named(counter.clone(), "c"));
        commands.despawn(e2);
        assert_eq!(counter.get(), 3);

        command_buffer.apply(&mut world);
        assert_eq!(counter.get(), 1);
        query_iter!(world, (c: Counter) => {
            assert_eq!(c.1, "b");
        });
    }

    #[test]
<<<<<<< HEAD
    fn entity_iter_combinations() {
        let mut world = World::default();
        const N: usize = 10;
        for _ in 0..N {
            world.spawn();
        }

        let mut counter = 0;
        let mut counters = HashMap::new();
        for (a, b) in world.entities().iter_combinations() {
            *counters.entry(a).or_insert(0) += 1;
            *counters.entry(b).or_insert(0) += 1;
            counter += 1;
        }
        assert_eq!(counter, N * (N - 1) / 2);
        assert_eq!(counters.into_values().collect::<Vec<_>>(), vec![N - 1; N]);

        let mut counter = 0;
        let mut counters = HashMap::new();
        query_iter_combs!(world, ((a, b): Entity) => {
            *counters.entry(a).or_insert(0) += 1;
            *counters.entry(b).or_insert(0) += 1;
            counter += 1;
        });
        assert_eq!(counter, N * (N - 1) / 2);
        assert_eq!(counters.into_values().collect::<Vec<_>>(), vec![N - 1; N]);
    }

    #[test]
    fn query_combinations() {
        #[derive(Debug, PartialEq, Eq)]
        struct Pos(i32, i32);
        struct Vel(i32, i32);

        let mut world = World::default();

        let e1 = world.spawn();
        let e2 = world.spawn();
        let e3 = world.spawn();
        let e4 = world.spawn();

        world.add(e1, Pos(5, 0));
        world.add(e2, Pos(0, 5));
        world.add(e3, Pos(-5, 0));
        world.add(e4, Pos(0, -5));

        world.add(e1, Vel(0, 0));
        world.add(e2, Vel(0, 0));
        world.add(e3, Vel(0, 0));
        world.add(e4, Vel(0, 0));

        query_iter_combs!(world, ((p1, p2): Pos, (v1, v2): mut Vel) => {
            let dx = (p2.0 - p1.0).signum();
            let dy = (p2.1 - p1.1).signum();
            v1.0 += dx;
            v1.1 += dy;
            v2.0 -= dx;
            v2.1 -= dy;
        });

        query_iter!(world, (p: mut Pos, v: Vel) => {
            p.0 += v.0;
            p.1 += v.1;
        });

        assert_eq!(world.get::<Pos>(e1), Some(&Pos(2, 0)));
        assert_eq!(world.get::<Pos>(e2), Some(&Pos(0, 2)));
        assert_eq!(world.get::<Pos>(e3), Some(&Pos(-2, 0)));
        assert_eq!(world.get::<Pos>(e4), Some(&Pos(0, -2)));
=======
    fn drop_command_buffer_while_it_owns_components() {
        let world = World::default();
        let counter = Rc::new(Cell::new(0));
        {
            let mut command_buffer = CommandBuffer::new();
            let mut commands = Commands::new(&mut command_buffer, world.entities());

            let e1 = commands.spawn();
            commands.add(e1, Counter::named(counter.clone(), "a"));
            assert_eq!(counter.get(), 1);
        }

        assert_eq!(counter.get(), 0);
>>>>>>> f3ba78bc
    }

    #[derive(Debug)]
    struct Counter(Rc<Cell<usize>>, &'static str);
    impl Counter {
        fn new(rc: Rc<Cell<usize>>) -> Self {
            Self::named(rc, "")
        }
        fn named(rc: Rc<Cell<usize>>, name: &'static str) -> Self {
            rc.set(rc.get() + 1);
            Self(rc, name)
        }
    }
    impl Drop for Counter {
        fn drop(&mut self) {
            self.0.set(self.0.get() - 1)
        }
    }
}<|MERGE_RESOLUTION|>--- conflicted
+++ resolved
@@ -756,7 +756,6 @@
     }
 
     #[test]
-<<<<<<< HEAD
     fn entity_iter_combinations() {
         let mut world = World::default();
         const N: usize = 10;
@@ -826,7 +825,9 @@
         assert_eq!(world.get::<Pos>(e2), Some(&Pos(0, 2)));
         assert_eq!(world.get::<Pos>(e3), Some(&Pos(-2, 0)));
         assert_eq!(world.get::<Pos>(e4), Some(&Pos(0, -2)));
-=======
+    }
+
+    #[test]
     fn drop_command_buffer_while_it_owns_components() {
         let world = World::default();
         let counter = Rc::new(Cell::new(0));
@@ -840,7 +841,6 @@
         }
 
         assert_eq!(counter.get(), 0);
->>>>>>> f3ba78bc
     }
 
     #[derive(Debug)]
