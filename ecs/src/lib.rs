#![deny(warnings)]

mod commands;
pub mod component;
mod entity;
mod error;
#[macro_use]
mod query;
mod world;

pub use commands::Commands;
pub use entity::{Entities, Entity};
pub use error::BorrowMutError;
pub use query::{as_mut_lt, as_ref_lt, ComponentQuery, Query};
pub use world::World;

#[cfg(test)]
mod tests {
    use std::{
        alloc::Layout,
        any,
        cell::Cell,
        collections::HashSet,
<<<<<<< HEAD
        collections::{HashMap, HashSet},
        mem, mem, ptr,
=======
        mem, ptr,
>>>>>>> 3fa2cb7d
        rc::Rc,
        time::{Duration, Instant},
    };

    use crate::{
        commands::CommandBuffer,
        component::{ComponentRegistry, Storage, StorageType},
    };

    use super::*;

    #[test]
    fn component_registry() {
        struct A(u8);
        struct B(&'static str);
        struct C(u16);

        let mut reg = ComponentRegistry::default();
        let a_id = reg.register::<A>();
        let b_id = reg.register::<B>();

        assert_eq!(any::type_name::<A>(), reg[a_id].info.name());
        assert_eq!(any::type_name::<B>(), reg[b_id].info.name());

        assert_eq!(Some(&reg[a_id].info), reg.component::<A>().map(|c| &c.info));
        assert_eq!(Some(&reg[b_id].info), reg.component::<B>().map(|c| &c.info));
        assert!(reg.component::<C>().is_none());

        assert_eq!(Some(a_id), reg.id::<A>());
        assert_eq!(Some(b_id), reg.id::<B>());
        assert_eq!(None, reg.id::<C>());
    }

    #[test]
    fn entities() {
        let mut entities = Entities::default();
        let _resource_holder = entities.spawn(); // NOTE: the first entity is always the resource
                                                 // holder in a `World` and `Entities::iter*` takes
                                                 // this into account.
        let a = entities.spawn();
        assert!(entities.exists(a));
        assert!(entities.despawn(a));

        let b = entities.spawn();
        assert!(entities.exists(b));
        assert!(!entities.exists(a));
        assert_ne!(a, b);

        let c = entities.spawn();
        let d = entities.spawn();
        assert!(!entities.exists(a));
        assert!(entities.exists(b));
        assert!(entities.exists(c));
        assert!(entities.exists(d));

        assert!(entities.despawn(c));

        assert!(!entities.exists(a));
        assert!(entities.exists(b));
        assert!(!entities.exists(c));
        assert!(entities.exists(d));

        let e = entities.spawn();

        assert!(!entities.exists(a));
        assert!(entities.exists(b));
        assert!(!entities.exists(c));
        assert!(entities.exists(d));
        assert!(entities.exists(e));

        assert_eq!(
            [b, d, e].into_iter().collect::<HashSet<Entity>>(),
            entities.iter().collect::<HashSet<Entity>>()
        );

        let arr = [a, b, c, d, e];
        let iter = arr.iter().enumerate();
        for (i, x) in iter.clone() {
            for (j, y) in iter.clone() {
                assert!((x == y) == (i == j));
            }
        }
    }

    #[test]
    fn vec_storage() {
        let counter = Rc::new(Cell::new(0));

        unsafe fn drop_counter(counter: *mut u8) {
            ptr::drop_in_place(counter as *mut Counter)
        }

        {
            let mut storage = unsafe {
                Storage::new(
                    StorageType::VecStorage,
                    Layout::new::<Counter>(),
                    drop_counter,
                )
            };
            let entities = Entities::default();
            let es: Vec<_> = (0..100).map(|_| entities.spawn()).collect();
            for i in (0..100).step_by(2) {
                assert_eq!(i / 2, counter.get());
                unsafe {
                    storage.set(
                        entities.id(es[i]).unwrap() as usize,
                        Counter::new(counter.clone()),
                    );
                }
            }
            assert_eq!(50, counter.get());
            for &e in &es[..50] {
                let index = entities.id(e).unwrap() as usize;
                assert!(
                    unsafe { storage.set(index, Counter::new(counter.clone())) }
                        == (index % 2 == 1)
                );
            }
            assert_eq!(75, counter.get());
            for &e in &es[50..] {
                let index = entities.id(e).unwrap() as usize;
                unsafe {
                    let c: Option<Counter> = storage.remove(index);
                    if index % 2 == 0 {
                        assert!(c.is_some());
                    } else {
                        assert!(c.is_none());
                    }
                }
            }
            assert_eq!(50, counter.get());
        }
        assert_eq!(0, counter.get());
    }

    #[test]
    fn world() {
        let mut world = World::default();

        #[derive(Debug, PartialEq)]
        struct Position {
            x: f32,
            y: f32,
            z: f32,
        }
        struct Health(u8);
        #[derive(Debug, PartialEq)]
        enum Rarity {
            Common,
            Rare,
        }

        let player = world.spawn();
        world.add(
            player,
            Position {
                x: 0.,
                y: 0.,
                z: 0.,
            },
        );
        world.add(player, Health(100));

        assert_eq!(
            Some(&Position {
                x: 0.,
                y: 0.,
                z: 0.
            }),
            world.get::<Position>(player)
        );

        assert!(world.get_mut::<Rarity>(player).is_none());

        let common_sword = world.spawn();
        world.add(
            common_sword,
            Position {
                x: 1.,
                y: 0.,
                z: 1.,
            },
        );
        world.add(common_sword, Rarity::Common);

        assert!(world.get_mut::<Rarity>(player).is_none());

        let rare_sword = world.spawn();
        world.add(
            rare_sword,
            Position {
                x: 1.,
                y: 1.,
                z: 1.,
            },
        );
        world.add(rare_sword, Rarity::Rare);

        assert!(world.get_mut::<Rarity>(player).is_none());

        assert_eq!(Some(&Rarity::Common), world.get::<Rarity>(common_sword));
        assert_eq!(Some(&Rarity::Rare), world.get::<Rarity>(rare_sword));

        assert_eq!(
            Some(&Position {
                x: 0.,
                y: 0.,
                z: 0.
            }),
            world.get::<Position>(player)
        );

        world.despawn(player);

        world.get_mut::<Position>(rare_sword).unwrap().x += 1.;

        assert_eq!(
            Some(&Position {
                x: 2.,
                y: 1.,
                z: 1.
            }),
            world.get::<Position>(rare_sword)
        );
    }

    #[test]
    fn world2() {
        let mut world = World::default();

        #[derive(Debug, PartialEq, Clone, Copy)]
        struct Health(u8);
        #[derive(Debug, PartialEq, Clone, Copy)]
        struct Hunger(u8);

        let player1 = world.spawn();
        world.add(player1, Health(100));
        world.add(player1, Hunger(20));
        assert_eq!(Some(Hunger(20)), world.remove(player1));
        assert_eq!(None, world.remove::<Hunger>(player1));
        world.despawn(player1);

        let player2 = world.spawn();
        world.add(player2, Health(50));
        assert!(world.get::<Health>(player1).is_none());
        assert_eq!(Some(Health(50)), world.get::<Health>(player2).copied());
    }

    #[test]
    fn zero_sized_components() {
        let mut world = World::default();

        struct Marker;

        let e1 = world.spawn();
        world.add(e1, Marker);
        let e2 = world.spawn();
        let e3 = world.spawn();
        world.add(e3, Marker);
        let e4 = world.spawn();

        assert!(world.get::<Marker>(e1).is_some());
        assert!(world.get::<Marker>(e2).is_none());
        assert!(world.get::<Marker>(e3).is_some());
        assert!(world.get::<Marker>(e4).is_none());

        world.remove::<Marker>(e1);

        assert!(world.get::<Marker>(e1).is_none());
        assert!(world.get::<Marker>(e2).is_none());
        assert!(world.get::<Marker>(e3).is_some());
        assert!(world.get::<Marker>(e4).is_none());

        world.add::<Marker>(e2, Marker);

        assert!(world.get::<Marker>(e1).is_none());
        assert!(world.get::<Marker>(e2).is_some());
        assert!(world.get::<Marker>(e3).is_some());
        assert!(world.get::<Marker>(e4).is_none());

        world.add::<Marker>(e2, Marker);

        assert!(world.get::<Marker>(e1).is_none());
        assert!(world.get::<Marker>(e2).is_some());
        assert!(world.get::<Marker>(e3).is_some());
        assert!(world.get::<Marker>(e4).is_none());
    }

    #[test]
    fn validate_empty_query() {
        assert!(Query::new(vec![]).is_ok());
    }

    #[test]
    fn validate_multiple_const_query() {
        let mut comp_reg = ComponentRegistry::default();
        struct A;
        struct B;
        let a = comp_reg.register::<A>();
        let b = comp_reg.register::<B>();
        let q = Query::new(vec![
            ComponentQuery {
                id: a,
                mutable: true,
            },
            ComponentQuery {
                id: b,
                mutable: false,
            },
            ComponentQuery {
                id: b,
                mutable: false,
            },
        ]);
        assert!(q.is_ok(), "{:?}; a={:?}, b={:?}", q, a, b);
    }

    #[test]
    fn validate_multiple_mutable_query() {
        let mut comp_reg = ComponentRegistry::default();
        struct A;
        struct B;
        let a = comp_reg.register::<A>();
        let b = comp_reg.register::<B>();
        assert_eq!(
            Err(BorrowMutError::new(b)),
            Query::new(vec![
                ComponentQuery {
                    id: a,
                    mutable: false,
                },
                ComponentQuery {
                    id: b,
                    mutable: true,
                },
                ComponentQuery {
                    id: b,
                    mutable: false,
                }
            ])
        );
    }

    #[test]
    fn read_and_write_using_query() {
        let mut world = World::default();
        let a = world.spawn();
        world.add(a, 0usize);
        let b = world.spawn();
        world.add(b, 1usize);
        world.add(b, 2f32);
        let usize_id = world.component_id::<usize>().unwrap();
        let f32_id = world.component_id::<f32>().unwrap();

        let usize_query = Query::new(vec![ComponentQuery {
            id: usize_id,
            mutable: false,
        }])
        .unwrap();
        let both_query = Query::new(vec![
            ComponentQuery {
                id: usize_id,
                mutable: true,
            },
            ComponentQuery {
                id: f32_id,
                mutable: false,
            },
        ])
        .unwrap();
        {
            let mut res = world.query(&usize_query);
            assert_eq!(*unsafe { res.get(a)[0].cast::<usize>().as_ref() }, 0);
            assert_eq!(*unsafe { res.get(b)[0].cast::<usize>().as_ref() }, 1);
        }
        {
            let mut res = world.query(&both_query);
            assert!(unsafe { res.try_get(a) }.is_none());
            let (int, float) = unsafe {
                if let [int, float] = res.get(b)[..] {
                    (int.cast::<usize>().as_mut(), float.cast::<f32>().as_ref())
                } else {
                    panic!()
                }
            };
            *int += 2;
            assert_eq!(2., *float);
        }
        {
            let mut res = world.query(&usize_query);
            assert_eq!(*unsafe { res.get(a)[0].cast::<usize>().as_ref() }, 0);
            assert_eq!(*unsafe { res.get(b)[0].cast::<usize>().as_ref() }, 3);
        }
    }

    #[test]
    fn multiple_queries_at_the_same_time() {
        let mut world = World::default();
        struct Name(String);
        struct Health(u8);
        let chungus = world.spawn();
        world.add(chungus, Name("Big chungus".into()));
        world.add(chungus, Health(200));
        let ant = world.spawn();
        world.add(ant, Name("Mr. Ant".into()));
        world.add(ant, Health(8));

        let name_query = Query::new(vec![ComponentQuery {
            id: world.component_id::<Name>().unwrap(),
            mutable: false,
        }])
        .unwrap();
        let mut_name_query = Query::new(vec![ComponentQuery {
            id: world.component_id::<Name>().unwrap(),
            mutable: true,
        }])
        .unwrap();
        let health_query = Query::new(vec![ComponentQuery {
            id: world.component_id::<Health>().unwrap(),
            mutable: true,
        }])
        .unwrap();
        let r1 = world.query(&name_query);
        let r2 = world.query(&name_query);
        let r3 = world.query(&health_query);
        mem::drop(r1);
        mem::drop(r2);
        let r4 = world.query(&mut_name_query);
        mem::drop(r3);
        mem::drop(r4);

        let r5 = world.query(&name_query);
        let r6 = world.query(&name_query);
        assert_eq!(
            BorrowMutError::new(world.component_id::<Name>().unwrap()),
            world.try_query(&mut_name_query).unwrap_err()
        );
        mem::drop(r6);
        assert_eq!(
            BorrowMutError::new(world.component_id::<Name>().unwrap()),
            world.try_query(&mut_name_query).unwrap_err()
        );
        mem::drop(r5);
        assert!(world.try_query(&mut_name_query).is_ok());
    }

    #[test]
    fn mutable_queries_must_be_exclusive() {
        let mut world = World::default();
        struct Name(String);
        struct Health(u8);
        let name_id = world.component_registry_mut().register::<Name>();
        let health_id = world.component_registry_mut().register::<Health>();

        let q1 = Query::new(vec![
            ComponentQuery {
                id: name_id,
                mutable: true,
            },
            ComponentQuery {
                id: health_id,
                mutable: false,
            },
        ])
        .unwrap();
        let q2 = Query::new(vec![ComponentQuery {
            id: health_id,
            mutable: true,
        }])
        .unwrap();

        let r = world.query(&q1);
        assert_eq!(
            BorrowMutError::new(name_id),
            world.try_query(&q1).unwrap_err(),
        );
        mem::drop(r);

        let r = world.query(&q2);
        assert_eq!(
            BorrowMutError::new(health_id),
            world.try_query(&q1).unwrap_err(),
        );
        mem::drop(r);

        let r = world.query(&q1);
        assert_eq!(
            BorrowMutError::new(health_id),
            world.try_query(&q2).unwrap_err(),
        );
        mem::drop(r);
    }

    #[test]
    fn type_safe_macros() {
        let mut world = World::default();
        struct Name(String);
        struct Speed(f32);
        let sanic = world.spawn();
        world.add(sanic, Name("Sanic".into()));
        world.add(sanic, Speed(100.0));
        let mario = world.spawn();
        world.add(mario, Name("Mario".into()));
        world.add(mario, Speed(200.0)); // copilot thinks mario is faster than sanic

        query_iter!(world, (name: Name, speed: mut Speed) => {
            match name.0.as_ref() {
                "Mario" => assert_eq!(speed.0, 200.0),
                "Sanic" => {
                    assert_eq!(speed.0, 100.0);
                    speed.0 = 300.0; // copilot thinks he's faster than mario
                }
                _ => panic!("Unexpected name"),
            }
        });

        query_iter!(world, (entity: Entity, name: Name, speed: Speed) => {
            match name.0.as_ref() {
                "Mario" => {
                    assert_eq!(entity, mario);
                    assert_eq!(speed.0, 200.0)
                }
                "Sanic" => {
                    assert_eq!(entity, sanic);
                    assert_eq!(speed.0, 300.0);
                }
                _ => panic!("Unexpected name"),
            }
        });

        let mut found_sanic = false;
        let mut found_mario = false;
        query_iter!(world, (entity: Entity) => {
            if found_sanic {
                assert_eq!(entity, mario);
                found_mario = true;
            } else {
                assert_eq!(entity, sanic);
                found_sanic = true;
            }
        });
        assert!(found_sanic && found_mario);
    }

    #[test]
    fn iterate_over_query() {
        let mut world = World::default();
        struct Position(f32);
        struct Velocity(f32);
        let pos_id = world.component_registry_mut().register::<Position>();
        let vel_id = world.component_registry_mut().register::<Velocity>();

        for i in 0..1000 {
            let entity = world.spawn();
            world.add(entity, Position(i as f32));
            world.add(entity, Velocity(1.5));
        }

        let q = Query::new(vec![
            ComponentQuery {
                id: pos_id,
                mutable: true,
            },
            ComponentQuery {
                id: vel_id,
                mutable: false,
            },
        ])
        .unwrap();
        let mut q = world.query(&q);
        for (pos, vel) in unsafe {
            q.iter().map(|(_e, comps)| {
                if let [pos, vel] = comps[..] {
                    (
                        pos.cast::<Position>().as_mut(),
                        vel.cast::<Velocity>().as_ref(),
                    )
                } else {
                    panic!();
                }
            })
        } {
            pos.0 += vel.0;
        }
        mem::drop(q);

        let q = Query::new(vec![ComponentQuery {
            id: pos_id,
            mutable: false,
        }])
        .unwrap();
        let mut q = world.query(&q);
        for (i, pos) in unsafe {
            q.iter()
                .map(|(_e, comps)| {
                    if let [pos] = comps[..] {
                        pos.cast::<Position>().as_ref()
                    } else {
                        panic!();
                    }
                })
                .enumerate()
        } {
            assert_eq!(i as f32 + 1.5, pos.0);
        }
    }

    #[test]
    fn resources() {
        let mut world = World::default();
        struct Time {
            now: Instant,
            dt: Duration,
        }
        struct Gravity {
            accel_x: f32,
            accel_y: f32,
        }
        world.add_resource(Time {
            now: Instant::now(),
            dt: Duration::from_millis(16),
        });
        world.add_resource(Gravity {
            accel_x: 0.,
            accel_y: -9.818,
        });

        assert_eq!(16_000, world.resource::<Time>().unwrap().dt.as_micros());
        assert_eq!(0., world.resource::<Gravity>().unwrap().accel_x);
        assert_eq!(-9.818, world.resource::<Gravity>().unwrap().accel_y);

        let time = world.resource_mut::<Time>().unwrap();
        let now = Instant::now();
        time.dt = Duration::from_millis(15);
        time.now = now;

        let dt = world.resource::<Time>().unwrap().dt.as_micros();
        assert_eq!(15_000, dt);
    }

    #[test]
    #[should_panic]
    fn borrowing_borrowed_component_panics() {
        let mut world = World::default();
        let id = world.component_registry_mut().register::<usize>();
        let entity = world.spawn();

        let q = Query::new(vec![ComponentQuery { id, mutable: true }]).unwrap();
        // This creates a mutable borrow on `usize`s
        let q = world.query(&q);
        // And this another one
        world.get::<usize>(entity);
        // While the first borrow still exists
        mem::drop(q);
    }

    #[test]
    fn command_buffer_despawn_entities() {
        struct Health(u8);

        let mut world = World::default();
        let a = world.spawn();
        world.add(a, Health(100));
        let b = world.spawn();
        world.add(b, Health(10));
        let c = world.spawn();
        world.add(c, Health(100));
        let d = world.spawn();
        world.add(d, Health(10));

        let mut command_buffer = CommandBuffer::new();
        let mut commands = Commands::new(&mut command_buffer, world.entities());
        query_iter!(world, (entity: Entity, health: mut Health) => {
            health.0 -= 10;
            if health.0 == 0 {
                commands.despawn(entity);
            }
        });
        assert!(world.entities().exists(a));
        assert!(world.entities().exists(b));
        assert!(world.entities().exists(c));
        assert!(world.entities().exists(d));
        command_buffer.apply(&mut world);
        assert!(world.entities().exists(a));
        assert!(!world.entities().exists(b));
        assert!(world.entities().exists(c));
        assert!(!world.entities().exists(d));
    }

    #[test]
    fn add_component_to_old_entity_through_commands() {
        let mut world = World::default();
        let e1 = world.spawn();
        let e2 = world.spawn();
        let counter = Rc::new(Cell::new(0));
        let mut command_buffer = CommandBuffer::new();
        let mut commands = Commands::new(&mut command_buffer, world.entities());

        commands.add(e1, Counter::named(counter.clone(), "a"));
        assert_eq!(counter.get(), 1);
        commands.add(e1, Counter::named(counter.clone(), "b"));
        assert_eq!(counter.get(), 2);
        commands.add(e2, Counter::named(counter.clone(), "c"));
        assert_eq!(counter.get(), 3);
        commands.despawn(e2);
        assert_eq!(counter.get(), 3);
        command_buffer.apply(&mut world);
        assert_eq!(counter.get(), 1);
    }

    #[test]
    fn add_component_to_newly_created_entity_through_commands() {
        let mut world = World::default();
        let counter = Rc::new(Cell::new(0));
        let mut command_buffer = CommandBuffer::new();
        let mut commands = Commands::new(&mut command_buffer, world.entities());

        let e1 = commands.spawn();
        commands.add(e1, Counter::named(counter.clone(), "a"));
        assert_eq!(counter.get(), 1);
        commands.add(e1, Counter::named(counter.clone(), "b"));
        assert_eq!(counter.get(), 2);

        let e2 = commands.spawn();
        commands.add(e2, Counter::named(counter.clone(), "c"));
        commands.despawn(e2);
        assert_eq!(counter.get(), 3);

        command_buffer.apply(&mut world);
        assert_eq!(counter.get(), 1);
        query_iter!(world, (c: Counter) => {
            assert_eq!(c.1, "b");
        });
    }

<<<<<<< HEAD
    #[test]
    fn entity_iter_combinations() {
        let mut world = World::default();
        const N: usize = 10;
        for _ in 0..N {
            world.spawn();
        }

        let mut counter = 0;
        let mut counters = HashMap::new();
        for (a, b) in world.entities().iter_combinations() {
            *counters.entry(a).or_insert(0) += 1;
            *counters.entry(b).or_insert(0) += 1;
            counter += 1;
        }
        assert_eq!(counter, N * (N - 1) / 2);
        assert_eq!(counters.into_values().collect::<Vec<_>>(), vec![N - 1; N]);

        let mut counter = 0;
        let mut counters = HashMap::new();
        query_iter_combs!(world, ((a, b): Entity) => {
            *counters.entry(a).or_insert(0) += 1;
            *counters.entry(b).or_insert(0) += 1;
            counter += 1;
        });
        assert_eq!(counter, N * (N - 1) / 2);
        assert_eq!(counters.into_values().collect::<Vec<_>>(), vec![N - 1; N]);
    }

    #[test]
    fn query_combinations() {
        #[derive(Debug, PartialEq, Eq)]
        struct Pos(i32, i32);
        struct Vel(i32, i32);

        let mut world = World::default();

        let e1 = world.spawn();
        let e2 = world.spawn();
        let e3 = world.spawn();
        let e4 = world.spawn();

        world.add(e1, Pos(5, 0));
        world.add(e2, Pos(0, 5));
        world.add(e3, Pos(-5, 0));
        world.add(e4, Pos(0, -5));

        world.add(e1, Vel(0, 0));
        world.add(e2, Vel(0, 0));
        world.add(e3, Vel(0, 0));
        world.add(e4, Vel(0, 0));

        query_iter_combs!(world, ((p1, p2): Pos, (v1, v2): mut Vel) => {
            let dx = (p2.0 - p1.0).signum();
            let dy = (p2.1 - p1.1).signum();
            v1.0 += dx;
            v1.1 += dy;
            v2.0 -= dx;
            v2.1 -= dy;
        });

        query_iter!(world, (p: mut Pos, v: Vel) => {
            p.0 += v.0;
            p.1 += v.1;
        });

        assert_eq!(world.get::<Pos>(e1), Some(&Pos(2, 0)));
        assert_eq!(world.get::<Pos>(e2), Some(&Pos(0, 2)));
        assert_eq!(world.get::<Pos>(e3), Some(&Pos(-2, 0)));
        assert_eq!(world.get::<Pos>(e4), Some(&Pos(0, -2)));
    }

=======
>>>>>>> 3fa2cb7d
    #[derive(Debug)]
    struct Counter(Rc<Cell<usize>>, &'static str);
    impl Counter {
        fn new(rc: Rc<Cell<usize>>) -> Self {
            Self::named(rc, "")
        }
        fn named(rc: Rc<Cell<usize>>, name: &'static str) -> Self {
            rc.set(rc.get() + 1);
            Self(rc, name)
        }
    }
    impl Drop for Counter {
        fn drop(&mut self) {
            self.0.set(self.0.get() - 1)
        }
    }
}<|MERGE_RESOLUTION|>--- conflicted
+++ resolved
@@ -20,13 +20,8 @@
         alloc::Layout,
         any,
         cell::Cell,
-        collections::HashSet,
-<<<<<<< HEAD
         collections::{HashMap, HashSet},
-        mem, mem, ptr,
-=======
         mem, ptr,
->>>>>>> 3fa2cb7d
         rc::Rc,
         time::{Duration, Instant},
     };
@@ -763,7 +758,6 @@
         });
     }
 
-<<<<<<< HEAD
     #[test]
     fn entity_iter_combinations() {
         let mut world = World::default();
@@ -836,8 +830,6 @@
         assert_eq!(world.get::<Pos>(e4), Some(&Pos(0, -2)));
     }
 
-=======
->>>>>>> 3fa2cb7d
     #[derive(Debug)]
     struct Counter(Rc<Cell<usize>>, &'static str);
     impl Counter {
